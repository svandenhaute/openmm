--- conflicted
+++ resolved
@@ -1866,10 +1866,6 @@
         paramsDefines["USE_POSQ_CHARGES"] = "1";
     }
     else {
-<<<<<<< HEAD
-        charges.upload(chargeVec, true, true);
-=======
->>>>>>> 0d13f9cd
         replacements["CHARGE1"] = prefix+"charge1";
         replacements["CHARGE2"] = prefix+"charge2";
     }
@@ -2144,14 +2140,7 @@
     }
     if (paramChanged) {
         recomputeParams = true;
-        if (cl.getUseDoublePrecision())
-            globalParams.upload(paramValues);
-        else {
-            vector<float> v(paramValues.size());
-            for (int i = 0; i < v.size(); i++)
-                v[i] = paramValues[i];
-            globalParams.upload(v);
-        }
+        globalParams.upload(paramValues, true, true);
     }
     double energy = (includeReciprocal ? ewaldSelfEnergy : 0.0);
     if (recomputeParams || hasOffsets) {
@@ -2445,23 +2434,9 @@
     for (int i = 0; i < force.getNumParticles(); i++) {
         double charge, sigma, epsilon;
         force.getParticleParameters(i, charge, sigma, epsilon);
-<<<<<<< HEAD
-        chargeVector[i] = charge;
-        sigmaEpsilonVector[i] = mm_float2((float) (0.5*sigma), (float) (2.0*sqrt(epsilon)));
-        sumSquaredCharges += charge*charge;
-    }
-    for (int i = force.getNumParticles(); i < cl.getPaddedNumAtoms(); i++)
-        sigmaEpsilonVector[i] = mm_float2(0,0);
-    if (usePosqCharges)
-        cl.setCharges(chargeVector);
-    else
-        charges.upload(chargeVector, true, true);
-    sigmaEpsilon.upload(sigmaEpsilonVector);
-=======
         baseParticleParamVec[i] = mm_float4(charge, sigma, epsilon, 0);
     }
     baseParticleParams.upload(baseParticleParamVec);
->>>>>>> 0d13f9cd
     
     // Record the exceptions.
     
